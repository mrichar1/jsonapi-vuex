import { normFormat as createNormWidget1 } from './widget_1';
import { normFormat as createNormWidget3 } from './widget_3';

export function jsonFormat() {
  return {
    id: '2',
    type: 'widget',
    attributes: {
      foo: 2,
    },
    relationships: {
      widgets: {
        data: [
          {
            type: 'widget',
            id: '1',
          },
          {
            type: 'widget',
            id: '3',
          },
        ],
      },
    },
  };
}

export function normFormat() {
  return {
    foo: 2,
    _jv: {
      type: 'widget',
      id: '2',
      relationships: {
        widgets: {
          data: [
            {
              type: 'widget',
              id: '1',
            },
            {
              type: 'widget',
              id: '3',
            },
          ],
        },
      },
    },
  };
}

export function normFormatWithRels() {
<<<<<<< HEAD
  const widget = normFormat();
  widget._jv.rels = { 1: createNormWidget1(), 3: createNormWidget3() };
  return widget;
=======
  const widget = normFormat()
  widget._jv.rels = {
    widgets: {
      1: createNormWidget1(),
      3: createNormWidget3()
    }
  }
  return widget
>>>>>>> 55ce1ad4
}

export function storeFormat() {
  return {
    widget: {
      '2': {
        ...normFormat(),
      },
    },
  };
}<|MERGE_RESOLUTION|>--- conflicted
+++ resolved
@@ -50,11 +50,6 @@
 }
 
 export function normFormatWithRels() {
-<<<<<<< HEAD
-  const widget = normFormat();
-  widget._jv.rels = { 1: createNormWidget1(), 3: createNormWidget3() };
-  return widget;
-=======
   const widget = normFormat()
   widget._jv.rels = {
     widgets: {
@@ -63,7 +58,6 @@
     }
   }
   return widget
->>>>>>> 55ce1ad4
 }
 
 export function storeFormat() {
