--- conflicted
+++ resolved
@@ -40,21 +40,12 @@
   const normWidget2Rels = createNormWidget2WithRels()
   const normWidget3Rels = createNormWidget3WithRels()
 
-<<<<<<< HEAD
-  normWidget1_rels.widgets = normWidget2_rels
-  normWidget2_rels.widgets = {
-    [normWidget1_rels['_jv']['id']]: normWidget1_rels,
-    [normWidget3_rels['_jv']['id']]: normWidget3_rels,
-  }
-  normWidget3_rels.widgets = normWidget1_rels
-=======
-  normWidget1Rels._jv.rels.widgets = normWidget2Rels
-  normWidget2Rels._jv.rels.widgets = {
+  normWidget1Rels.widgets = normWidget2Rels
+  normWidget2Rels.widgets = {
     [normWidget1Rels['_jv']['id']]: normWidget1Rels,
     [normWidget3Rels['_jv']['id']]: normWidget3Rels,
   }
-  normWidget3Rels._jv.rels.widgets = normWidget1Rels
->>>>>>> c8511204
+  normWidget3Rels.widgets = normWidget1Rels
 
   return {
     [normWidget1Rels['_jv']['id']]: normWidget1Rels,
