--- conflicted
+++ resolved
@@ -112,10 +112,6 @@
     } catch (error) {
       expect(error.response.status).to.equal(500);
     }
-<<<<<<< HEAD
-  });
-});
-=======
   })
 
   it("should not include rels in requests", async function() {
@@ -126,5 +122,4 @@
 
     expect(JSON.parse(this.mock_api.history.patch[0].data)).to.deep.equal({ data: json_widget_1 })
   })
-})
->>>>>>> 55ce1ad4
+})