--- conflicted
+++ resolved
@@ -5,12 +5,7 @@
 import {
   jsonFormat as createJsonWidget1,
   normFormat as createNormWidget1,
-<<<<<<< HEAD
-  normFormatWithRels as createNormWidget1WithRels,
-} from '../fixtures/widget_1'
-=======
 } from '../fixtures/widget_1';
->>>>>>> 35f61059
 import {
   jsonFormat as createJsonWidget2,
   normFormat as createNormWidget2,
@@ -42,24 +37,6 @@
     stub_context
 
   beforeEach(function() {
-<<<<<<< HEAD
-    json_machine_1 = createJsonMachine1()
-    norm_machine_1 = createNormMachine1()
-    json_widget_1 = createJsonWidget1()
-    json_widget_2 = createJsonWidget2()
-    norm_widget_1 = createNormWidget1()
-    norm_widget_1_rels = createNormWidget1WithRels()
-    norm_widget_2 = createNormWidget2()
-    norm_record_rels = createNormRecordRels()
-    store_record = createStoreRecord()
-    json_record = createJsonRecord()
-    meta = createResponseMeta()
-    jsonapiModule = createJsonapiModule(this.api)
-    stub_context = createStubContext(jsonapiModule)
-  })
-
-  it('should make an api call to GET item(s)', async function() {
-=======
     json_machine_1 = createJsonMachine1();
     norm_machine_1 = createNormMachine1();
     json_widget_1 = createJsonWidget1();
@@ -76,7 +53,6 @@
   });
 
   it("should make an api call to GET item(s)", async function() {
->>>>>>> 35f61059
     this.mock_api.onAny().reply(200, { data: json_widget_1 })
 
     await jsonapiModule.actions.get(stub_context, norm_widget_1)
