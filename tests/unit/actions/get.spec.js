--- conflicted
+++ resolved
@@ -147,11 +147,7 @@
 
     let res = await jm.actions.get(stubContext, normWidget1)
 
-<<<<<<< HEAD
-    expect(res).to.have.all.keys(normWidget1_rels)
-=======
-    expect(res).to.deep.equal(normWidget1Rels)
->>>>>>> c8511204
+    expect(res).to.have.all.keys(normWidget1Rels)
   })
 
   it('should return normalized data with expanded rels (array)', async function() {
