--- conflicted
+++ resolved
@@ -18,16 +18,10 @@
     "chai": "^4.3.4",
     "chai-as-promised": "^7.1.1",
     "chromedriver": "^90.0.0",
-<<<<<<< HEAD
-    "concurrently": "^5.3.0",
-    "eslint": "^7.17.0",
-    "eslint-config-prettier": "^7.1.0",
-=======
     "concurrently": "^6.1.0",
     "core-js": "^3.6.5",
     "eslint": "^7.26.0",
     "eslint-config-prettier": "^8.3.0",
->>>>>>> 052935a0
     "eslint-loader": "^4.0.2",
     "eslint-plugin-prettier": "^3.4.0",
     "eslint-plugin-prettier-vue": "^3.0.0",
@@ -55,11 +49,7 @@
     "vuex": "^4.0.0"
   },
   "name": "jsonapi-vuex",
-<<<<<<< HEAD
-  "version": "4.5.3",
-=======
   "version": "5.0.0",
->>>>>>> 052935a0
   "description": "Access restructured JSONAPI data from a Vuex Store.",
   "keywords": [
     "vue",
