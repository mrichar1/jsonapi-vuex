# jsonapi-vuex

[![Build Status](https://travis-ci.com/mrichar1/jsonapi-vuex.svg?branch=master)](https://travis-ci.com/mrichar1/jsonapi-vuex)

A module to access JSONAPI data from an API, using a Vuex store, restructured to make life easier.

## Features

- Creates a [Vuex](https://vuex.vuejs.org/) module to store API data.
- High-level methods to wrap common RESTful operations (GET, POST, PUT, DELETE). (See [Actions](#actions))
- Restructures/normalizes data, making record handling easier. (See [Restructured Data](#restructured-data))
- Makes fetching related objects easy. (See [getRelated](#getrelated))
- Relationships can be followed and expanded into records automatically (recursively). (See [Related Items](#related-items))
- Uses [Axios](https://github.com/axios/axios) (or your own axios-like module) as the HTTP client.
- Uses [jsonpath](https://github.com/dchester/jsonpath) for filtering when getting objects from the store.
- Records the status of actions (LOADING, SUCCESS, ERROR).

## Setup

Having created a Vue project, simply add the module to your store.js, passing it an axios-like instance:

```js
import Vue from 'vue'
import Vuex from 'vuex'
import axios from 'axios'
import { jsonapiModule } from 'jsonapi-vuex'

Vue.use(Vuex)

const api = axios.create({
  baseURL: 'https://api.example.com/1/api/',
  headers: {
    'Content-Type': 'application/vnd.api+json',
  },
})

export default new Vuex.Store({
  modules: {
    jv: jsonapiModule(api),
  },
})
```

## Usage

The most common way to access the API and update the store is through high-level `actions` - though `getters` (and `mutations`) can be used directly if required.

### Actions

The usual way to use this module is to use `actions` wherever possible. All actions are asynchronous, and both query the API and update the store, then return data in a normalized form. Every action call's state is tracked as it progresses, and this status can be easily queried (see the `status` getter).

There are 4 actions (with aliases): `get` (`fetch`), `post` (`create`), `patch` (`update`), and `delete` which correspond to RESTful methods. There is also a [getRelated](#getrelated) action which fetches a record's [related items](#related-items).

#### RESTful actions

These actions take 2 arguments: the path/object to be acted on, and an (optional) [`axios` config object](https://github.com/axios/axios#request-config). The first argument is an object containing [restructured data](#restructured-data).

_Note_ - Since the `dispatch` method can only accept a single argument, if both arguments are used, the argument must be an array.

The first argument is an object containing [restructured data](#restructured-data). Actions which take no `data` argument apart from the record (`get` and `delete`) can also accept a URL to fetch (relative to `axios` `baseURL` (if set) leading slash is optional). This means you don't need to create an 'empty' restructured data object to get or delete a record. Some examples:

```js
// Restructured representation of a record
const newWidget = {
  name: 'sprocket',
  color: 'black',
  _jv: {
    type: 'widget',
    id: '1',
  },
}

// Request Query params (JSONAPI options, auth tokens etc)
const params = {
  token: 'abcdef123456',
}

// To get all items in a collection, using a sring path:
this.$store.dispatch('jv/get', 'widget').then((data) => {
  console.log(data)
})

// Get a specific record from the 'widget' endpoint, passing parameters to axios:
this.$store
  .dispatch('jv/get', ['widget/1', { params: params }])
  .then((data) => {
    console.log(data)
  })

// Create a new widget in the API, using a restructured object, and passing parameters to axios:
this.$store
  .dispatch('jv/post', [newWidget, { params: params }])
  .then((data) => {
    console.log(data)
  })
```

#### getRelated

_Note_ - in many cases you may prefer to use the jsonapi server-side `include` option to get data on relationships included in your original query. (See [Related Items](#related-items)).

Like the RESTful actions, this takes 2 arguments - the URL/object to be acted on, and an axios config object. It returns a deeply nested restructured tree - `relationship -> type -> id -> data`.

_Note_ - [getRelated](#getrelated) only works on specific items, not collections.

```js
// Assuming the API holds the following data
jsonapi = {
  data: {
    type: 'widget',
    id: '1',
  },
  relationships: {
    widgets: {
      data: {
        type: 'widget',
        id: '2',
      },
    },
    doohickeys: {
      data: {
        type: 'doohickey',
        id: '10',
      },
    },
  },
}

// Get all of widget 1's related items (widgets and doohickeys)
this.$store.dispatch('jv/getRelated', 'widget/1').then((data) => {
  console.log(data)
})

// Get only the items in the 'widgets' relationship
this.$store.dispatch('jv/getRelated', 'widget/1/widgets').then((data) => {
  console.log(data)
})
```

### Getters

There are 2 getters available. `get` and `status`.

#### get

Get returns information directly from the store for previously cached records. This is useful for performance reasons, or for use in computed properties.

```js
computed: {
  ...mapGetters({
    // Map 'jv/get' as a computed property 'get'
    get: 'jv/get',
  }),
  // Create a computed property that calls the getter with normalized data
  getWidget: function() {
    return this.$store.getters['jv/get']({ _jv: { type: 'Widget' } })
  },
},
```

Like actions, `get` takes an object or string indicating the desired resources. This can be an empty string, type, or type and id, to return the whole store, a collection, or an item.

`get` takes an optional 2nd argument - a `jsonpath` string to filter the record(s) which are being retrieved. See the project page for [JSONPath Syntax](https://github.com/dchester/jsonpath#jsonpath-syntax)

```js
// Assuming the store is as follows:
store = {
  widget: {
    '1': {
      name: 'sprocket',
      color: 'black',
    },
    '2': {
      name: 'cog',
      color: 'red',
    },
  },
}

// Get all records (of any type) with id = 10 (useful if your API has globally unique UUIDs)
this.$store.getters['jv/get']('', '$.*.10')

// Get all widgets that are red:
this.$store.getters['jv/get']('widget', '[?(@.color=="red")]')

// Note that filters can create impossible conditions
// The following will return empty, as widget 1 is not red
this.$store.getters['jv/get']('widget/1', '[?(@.color=="red")]')
```

#### status

Every action is given a unique id, and this is both returned as a property of the promise, and preserved in `state` under the `jvtag` (as defined in config).

The `status` getter accepts either an id, or a promise returned by an action, and returns the stored state of the action. This can be one of:

- LOADING
- SUCCESS
- ERROR

For example, to determine the state of an action:

```js
// Get a promise from calling an action
let action = this.$store.dispatch('jv/get', 'widget')

// Check the status of the action (and assuming it hasn't yet completed)
let status = this.$store.getters['jv/status'](action)

console.log(status) // LOADING

// Continue to handle the action results in the usual way
action.then((data) => {
  // The action has returned
  console.log(status) // SUCCESS

  // Continue as usual
  console.log(data)
})
```

The `status` getter is primarily designed to use useful for handling UI changes based on actions.

For example, you might want to disable an attribute while an action is happening by 'watching' `status`:

```
<input type="text" :disabled="status === 'LOADING'">
```

### Related Items

By default the `get` action and getter are both configured to follow and expand out relationships recursively, if they are provided as `data` entries (i.e. `{type: 'widget', id: '1'}`). This behaviour is controlled with the `followRelationshipsData` config option.

_Note_ - If using the `action` you may wish to also set the `include` parameter on the server query to include the relationships you are interested in. Any records returned in the `included` section of the jsonapi data will be automatically added to the store.

For any relationships where the related item is already in the store, this is added to the returned object(s) in the 'root', alongside the `attributes`. For items with a single relationship, the object is placed directly under the `relName` - for mutiple items, they are indexed by id:

```js
// Assuming the store is as follows:
store = {
  widget: {
    '1': {
      name: 'sprocket',
      _jv: {
        relationships: {
          parts: {
            data: {
              type: 'widget',
              id: '2',
            },
          },
        },
      },
    },
    '2': {
      name: 'cog',
    },
  },
}

// Get widget/1, with related items

<<<<<<< HEAD
// (note the use of include to ensure `parts` is in the store)
let item1 = await this.$store.dispatch('jv/get', 'widget/1', [{ include: 'parts' }])
=======
// Either:

// (Note the use of include to ensure `parts` is in the store)
let item1 = await this.$store.dispatch('jv/get', 'widget/1', [{include: 'parts'}])
>>>>>>> 06992620

// OR...

let item1 = this.$store.getters['jv/get']('widget/1')

// This will return:
{
<<<<<<< HEAD
  name: 'sprocket',
  _jv: {
    id: '1',
    type: 'widget',
    rels: {
      parts: {
        name: 'cog',
        _jv: {
          /* ... */
        },
      },
    },
  },
=======
  'name': 'sprocket',
  'parts': {
    'name': 'cog'
    '_jv': { ... }
  }
  '_jv': {
    'id': '1',
    'type': 'widget',
  }
>>>>>>> 06992620
}


<<<<<<< HEAD
//  Or if there were multiple related items as:
item1._jv.rels.parts.name
=======
```

## Helper Functions

Distinguishing between the `attributes` and `relationships` in the 'root' is simplified by a number of 'helper' functions which are provided in the `_jv` (`jvtag`) object:

- `attrs` - a getter property which returns an object containing all attributes.

- `rels` - a getter property which returns an object containing all relationships.

- `isAttr` - a function which returns True/False for a given name.

- `isRel` - a function which returns True/False for a given name.

These are particularly useful in `Vue` templates. For example to iterate over an item, picking out just the attributes:

```
<li v-for="(val, key) in widget._jv.attrs">{{ key }} {{ val }}</li>

<!-- Or -->

<li v-for="(val, key) in widget" v-if="widget._jv.isAttr(key)">{{ key }} {{ val }}</li>
>>>>>>> 06992620
```

## Configuration

A config object can be passed to jsonapiModule when instantiating. It will override the default options

```js
const config = { jvtag: '_splat' }
jm = jsonapiModule(api, config)
```

### Config Options

- `jvtag` - The tag in restructured objects to hold object metadata (defaults to `_jv`)
- `followRelationshipsData` - Whether to follow and expand relationships and store them alongside attribrutes in the item 'root' (defaults to `true`)
- `preserveJson` - Whether actions should return the API response json (minus `data`) in `_jv/json` (for access to meta etc) (defaults to `false`)
- `actionStatusCleanAge` - What age must action status records be before they are removed (defaults to 600 seconds). Set to `0` to disable.

## Restructured Data

JSONAPI is an extremely useful format for clearly interacting with an API - however it is less useful for the end developer, who is generally more interested in the data contained in a record than the structure surrounding it.

In this module we 'reverse' the JSONAPI data into a form where data attributes become top-level keys, and JSONAPI-specific data is moved down under another key: `_jv`.

For example, the JSONAPI record:

```json
{
  "id": "1",
  "type": "widget",
  "attributes": {
    "name": "sprocket",
    "color": "black"
  },
  "meta": {}
}
```

has to be accessed as `record.attributes.color`

This module would restructure this record to be:

```json
{
  "name": "sprocket",
  "color": "black",
  "_jv": {
    "id": "1",
    "type": "widget",
    "meta": {}
  }
}
```

Which is easier to work with, as lookups are now top-level, e.g. `record.name`

In cases where there are multiple records being returned in an object, the id is used as the key (though this is ignored in the code, and the 'real' id is always read from `_jv`):

```json
{
  "1": {
    "name": "sprocket",
    "color": "black"
  },
  "2": {
    "name": "cog",
    "color": "red"
  }
}
```

These are accessed as `record.1.name` or `record.2.color`, or if a list is needed, via `Object.values(record)`.

The above structure is actually how records are maintained in the store, nested below the `endpoint`:

```json
{
  "widget": {
    "1": {},
    "2": {}
  },
  "doohickey": {
    "20": {}
  }
}
```

## Development

Any bugs, enhancements or questions welcome as Issues (or even PRs!)

Development is currently being done with [yarn](https://yarnpkg.com/en/) - `npm` should work, but if you hit unexpected issues, please try `yarn` before filing a bug.

### Setup

Having cloned this repository, simply run:

`yarn`

This should pull in all dependencies and development dependencies.

### Testing

There are several scripts set up in `package.json`:

`yarn unit` - Run the unit tests (uses `karma`, `mocha`, `chai`, `sinon`)

`yarn e2e` - Run the e2e tests (uses `nightwatch`)

`yarn testapp` - Runs the example `testapp` used in e2e testing for interactive testing/debugging.

`yarn fakeapiserver` - Runs a fake JSONAPI server used by the testapp for interactive testing/debugging.

`yarn test` - Runs both unit and e2e tests. (Used by `travis`).

_Note_ - All code is pre-processed with `babel` and `eslint` when testing for backwards compatability and linting.

### Coding Standards

Please follow these guidelines when writing and submitting code:

- **eslint** - This is run over both the main code and the test suite during tests. See `.eslint.rc.js` for changes to the default rules.

- **>= ES6** - Please try to use ES6 and newer methods (matching the policy that `Vue` has).

- **Tests** - This project aspires to test-driven development. Please submit unit tests (and ideally e2e tests) with all PRs (unless there's a good reason not to).

- **Versioning** - Semantic versioning should be used, see https://semver.org for details.

- **Continuous Integration** - The project uses [travis(https://travis-ci.com) to run tests against all submissions - PRs that are not passing will not be accepted (without good reason).

- **Specific Commits** - Please make all commits/PRs as atomic and specific as possible.<|MERGE_RESOLUTION|>--- conflicted
+++ resolved
@@ -260,15 +260,11 @@
 
 // Get widget/1, with related items
 
-<<<<<<< HEAD
-// (note the use of include to ensure `parts` is in the store)
+// Either:
+
+// (Note the use of include to ensure `parts` is in the store)
 let item1 = await this.$store.dispatch('jv/get', 'widget/1', [{ include: 'parts' }])
-=======
-// Either:
-
-// (Note the use of include to ensure `parts` is in the store)
-let item1 = await this.$store.dispatch('jv/get', 'widget/1', [{include: 'parts'}])
->>>>>>> 06992620
+
 
 // OR...
 
@@ -276,38 +272,17 @@
 
 // This will return:
 {
-<<<<<<< HEAD
   name: 'sprocket',
+  parts: {
+    name: 'cog'
+    _jv: { /* ... */ }
+  },
   _jv: {
     id: '1',
     type: 'widget',
-    rels: {
-      parts: {
-        name: 'cog',
-        _jv: {
-          /* ... */
-        },
-      },
-    },
-  },
-=======
-  'name': 'sprocket',
-  'parts': {
-    'name': 'cog'
-    '_jv': { ... }
-  }
-  '_jv': {
-    'id': '1',
-    'type': 'widget',
-  }
->>>>>>> 06992620
-}
-
-
-<<<<<<< HEAD
-//  Or if there were multiple related items as:
-item1._jv.rels.parts.name
-=======
+  },
+}
+
 ```
 
 ## Helper Functions
@@ -330,7 +305,6 @@
 <!-- Or -->
 
 <li v-for="(val, key) in widget" v-if="widget._jv.isAttr(key)">{{ key }} {{ val }}</li>
->>>>>>> 06992620
 ```
 
 ## Configuration
