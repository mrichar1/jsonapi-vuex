--- conflicted
+++ resolved
@@ -15,12 +15,8 @@
 - Uses [jsonpath](https://github.com/dchester/jsonpath) for filtering when getting objects from the store.
 - Records the status of actions (LOADING, SUCCESS, ERROR).
 - New data can overwrite, or be merged onto, existing records. (See [mergeRecords](#Configuration))
-<<<<<<< HEAD
-- Override endpoint names per-request (for plural names etc). (See [Endpoints](#Endpoints))
-- Can query the API and receive restructured data, without modiying the store. (See the [Search action](#search))
-=======
 - Override endpoint names per-request (for plural names etc). Use `links.self` when available/applicable (See [Endpoints](#Endpoints))
->>>>>>> 33b94620
+- Can query the API and receive restructured data, without modifying the store. (See the [Search action](#search))
 
 ## Setup
 
